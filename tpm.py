#! /usr/bin/env python
"""Team Password Manager API

To simplify usage of Team Password Manager API.

You can authenticate with username and password
    >>> import tpm
    >>> URL = "https://mypasswordmanager.example.com"
    >>> USER = 'MyUser'
    >>> PASS = 'Secret'
    >>> tpmconn = tpm.TpmApiv5(URL, username=USER, password=PASS)

Or with Private/Public Key
    >>> pubkey = '3726d93f2a0e5f0fe2cc3a6e9e3ade964b43b07f897d579466c28b7f8ff51cd0'
    >>> privkey = '87324bedead51af96a45271d217b8ad5ef3f220da6c078a9bce4e4318729189c'
    >>> tpmconn = tpm.TpmApiv5(URL, private_key=privkey, public_key=pubkey)

With the connection object you can use all TPM functions, like list all passwords:
    >>> tpmconn.list_passwords()

All API functions from Team Password Manager are included.
see http://teampasswordmanager.com/docs/api/

:copyright: (c) 2021 by Andreas Hubert.
:license: The MIT License (MIT), see LICENSE for more details.
"""

__version__ = '4.0'

import hmac
import hashlib
import time
import requests
import re
import json
import logging
import base64
import os.path

from urllib.parse import quote_plus

# set logger
log = logging.getLogger(__name__)
# disable unsecure SSL warning
requests.packages.urllib3.disable_warnings()


class TPMException(Exception):
    pass


class TpmApi(object):
    """Settings needed for the connection to Team Password Manager."""
    class ConfigError(Exception):
        """To throw Exception based on wrong Settings."""
        def __init__(self, value):
            self.value = value
            log.critical(value)

        def __str__(self):
            return repr(self.value)

    def __init__(self, api, base_url, kwargs):
        """init thing."""
        # Check if API version is not bullshit
        REGEXurl = "^" \
                   "(?:(?:https?)://)" \
                   "(?:\\S+(?::\\S*)?@)?" \
                   "(?:" \
                   "(?:[1-9]\\d?|1\\d\\d|2[01]\\d|22[0-3])" \
                   "(?:\\.(?:1?\\d{1,2}|2[0-4]\\d|25[0-5])){2}" \
                   "(?:\\.(?:[1-9]\\d?|1\\d\\d|2[0-4]\\d|25[0-4]))" \
                   "|" \
                   "(?:(?:[a-z\\u00a1-\\uffff0-9]-*)*[a-z\\u00a1-\\uffff0-9]+)" \
                   "(?:\\.(?:[a-z\\u00a1-\\uffff0-9]-*)*[a-z\\u00a1-\\uffff0-9]+)*" \
                   "(?:\\.(?:[a-z\\u00a1-\\uffff]{2,}))?" \
                   ".?" \
                   ")" \
                   "(?::\\d{2,5})?" \
                   "(?:[/?#]\\S*)?" \
                   "$"
        self.apiurl = 'api/' + api + '/'
        log.debug('Set as apiurl: {}'.format(self.apiurl))
        self.api = self.apiurl
        # Check if URL is not bullshit
        if re.match(REGEXurl, base_url):
            self.base_url = base_url + '/index.php/'
            log.debug('Set Base URL to {}'.format(self.base_url))
            self.url = self.base_url + self.apiurl
            log.debug('Set URL to {}'.format(self.url))
        else:
            raise self.ConfigError('Invalid URL: {}'.format(base_url))
        # set headers
        self.headers = {'Content-Type': 'application/json; charset=utf-8',
                        'User-Agent': 'tpm.py/' + __version__
                        }
        log.debug('Set header to {}'.format(self.headers))
        # check kwargs for either keys or user credentials
        self.private_key = False
        self.public_key = False
        self.username = False
        self.password = False
        self.unlock_reason = False
        for key in kwargs:
            if key == 'private_key':
                self.private_key = kwargs[key]
            elif key == 'public_key':
                self.public_key = kwargs[key]
            elif key == 'username':
                self.username = kwargs[key]
            elif key == 'password':
                self.password = kwargs[key]
            elif key == 'unlock_reason':
                self.unlock_reason = kwargs[key]
        if self.private_key is not False and self.public_key is not False and\
                self.username is False and self.password is False:
            log.debug('Using Private/Public Key authentication.')
        elif self.username is not False and self.password is not False and\
                self.private_key is False and self.public_key is False:
            log.debug('Using Basic authentication.')
        else:
            raise self.ConfigError('No authentication specified'
                                   ' (user/password or private/public key)')


    def request(self, path, action, data=''):
        """To make a request to the API."""
        # Check if the path includes URL or not.
        head = self.base_url
        if path.startswith(head):
            path = path[len(head):]
            path = quote_plus(path, safe='/')
        if not path.startswith(self.api):
            path = self.api + path
        log.debug('Using path {}'.format(path))

        # If we have data, convert to JSON
        if data:
            data = json.dumps(data)
            log.debug('Data to sent: {}'.format(data))
        # In case of key authentication
        if self.private_key and self.public_key:
            timestamp = str(int(time.time()))
            log.debug('Using timestamp: {}'.format(timestamp))
            unhashed = path + timestamp + str(data)
            log.debug('Using message: {}'.format(unhashed))
            self.hash = hmac.new(str.encode(self.private_key),
                                 msg=unhashed.encode('utf-8'),
                                 digestmod=hashlib.sha256).hexdigest()
            log.debug('Authenticating with hash: {}'.format(self.hash))
            self.headers['X-Public-Key'] = self.public_key
            self.headers['X-Request-Hash'] = self.hash
            self.headers['X-Request-Timestamp'] = timestamp
            auth = False
        # In case of user credentials authentication
        elif self.username and self.password:
            auth = requests.auth.HTTPBasicAuth(self.username, self.password)
        # Set unlock reason
        if self.unlock_reason:
            self.headers['X-Unlock-Reason'] = self.unlock_reason
            log.info('Unlock Reason: {}'.format(self.unlock_reason))
        url = head + path
        # Try API request and handle Exceptions
        try:
            if action == 'get':
                log.debug('GET request {}'.format(url))
                self.req = requests.get(url, headers=self.headers, auth=auth,
                                        verify=False)
            elif action == 'post':
                log.debug('POST request {}'.format(url))
                self.req = requests.post(url, headers=self.headers, auth=auth,
                                         verify=False, data=data)
            elif action == 'put':
                log.debug('PUT request {}'.format(url))
                self.req = requests.put(url, headers=self.headers,
                                        auth=auth, verify=False,
                                        data=data)
            elif action == 'delete':
                log.debug('DELETE request {}'.format(url))
                self.req = requests.delete(url, headers=self.headers,
                                           verify=False, auth=auth)

            if self.req.content == b'':
                result = None
                log.debug('No result returned.')
            else:
                result = self.req.json()
                if 'error' in result and result['error']:
                    raise TPMException(result['message'])

        except requests.exceptions.RequestException as e:
            log.critical("Connection error for " + str(e))
            raise TPMException("Connection error for " + str(e))

        except ValueError as e:
            if self.req.status_code == 403:
                log.warning(url + " forbidden")
                raise TPMException(url + " forbidden")
            elif self.req.status_code == 404:
                log.warning(url + " forbidden")
                raise TPMException(url + " not found")
            else:
                message = ('{}: {} {}'.format(e, self.req.url, self.req.text))
                log.debug(message)
                raise ValueError(message)

        return result

    def post(self, path, data=''):
        """For post based requests."""
        return self.request(path, 'post', data)

    def get(self, path):
        """For get based requests."""
        return self.request(path, 'get')

    def put(self, path, data=''):
        """For put based requests."""
        return self.request(path, 'put', data)

    def delete(self, path):
        """For delete based requests."""
        self.request(path, 'delete')

    def get_collection(self, path):
        """To get pagewise data."""
        while True:
            items = self.get(path)
            req = self.req
            for item in items:
                yield item
            if req.links and req.links['next'] and\
                    req.links['next']['rel'] == 'next':
                path = req.links['next']['url']
            else:
                break

    def collection(self, path):
        """To return all items generated by get collection."""
        data = []
        for item in self.get_collection(path):
            data.append(item)
        return data

    # From now on, Functions that work that way in all API Versions.

    # http://teampasswordmanager.com/docs/api-projects/#list_projects
    def list_projects(self):
        """List projects."""
        log.debug('List all projects.')
        return self.collection('projects.json')

    def list_projects_archived(self):
        """List archived projects."""
        log.debug('List all archived projects.')
        return self.collection('projects/archived.json')

    def list_projects_favorite(self):
        """List favorite projects."""
        log.debug('List all favorite projects.')
        return self.collection('projects/favorite.json')

    def list_projects_search(self, searchstring):
        """List projects with searchstring."""
        log.debug('List all projects with: {}'.format(searchstring))
        return self.collection('projects/search/{}.json'.format(quote_plus(searchstring)))

    def show_project(self, ID):
        """Show a project."""
        # http://teampasswordmanager.com/docs/api-projects/#show_project
        log.debug('Show project info: {}'.format(ID))
        return self.get('projects/{}.json'.format(ID))

    def list_passwords_of_project(self, ID):
        """List passwords of project."""
        # http://teampasswordmanager.com/docs/api-projects/#list_pwds_prj
        log.debug('List passwords of project: {}'.format(ID))
        return self.collection('projects/{}/passwords.json'.format(ID))

    def list_user_access_on_project(self, ID):
        """List users who can access a project."""
        # http://teampasswordmanager.com/docs/api-projects/#list_users_prj
        log.debug('List User access on project: {}'.format(ID))
        return self.collection('projects/{}/security.json'.format(ID))

    def create_project(self, data):
        """Create a project."""
        # http://teampasswordmanager.com/docs/api-projects/#create_project
        log.info('Create project: {}'.format(data))
        NewID = self.post('projects.json', data).get('id')
        log.info('Project has been created with ID {}'.format(NewID))
        return NewID

    def update_project(self, ID, data):
        """Update a project."""
        # http://teampasswordmanager.com/docs/api-projects/#update_project
        log.info('Update project {} with {}'.format(ID, data))
        self.put('projects/{}.json'.format(ID), data)

    def change_parent_of_project(self, ID, NewParentID):
        """Change parent of project."""
        # http://teampasswordmanager.com/docs/api-projects/#change_parent
<<<<<<< HEAD
        log.info('Change parrent for project {} to {}'.format(ID, NewParentID))
        data = {'parent_id': NewParentID}
        self.put('projects/{}/change_parent.json'.format(ID, data))
=======
        log.info('Change parrent for project {} to {}'.format(ID, NewParrentID))
        data = {'parent_id': NewParrentID}
        self.put('projects/{}/change_parent.json'.format(ID), data)
>>>>>>> 08d419ad

    def update_security_of_project(self, ID, data):
        """Update security of project."""
        # http://teampasswordmanager.com/docs/api-projects/#update_project_security
        log.info('Update project {} security {}'.format(ID, data))
        self.put('projects/{}/security.json'.format(ID), data)

    def archive_project(self, ID):
        """Archive a project."""
        # http://teampasswordmanager.com/docs/api-projects/#arch_unarch_project
        log.info('Archive project {}'.format(ID))
        self.put('projects/{}/archive.json'.format(ID))

    def unarchive_project(self, ID):
        """Un-Archive a project."""
        # http://teampasswordmanager.com/docs/api-projects/#arch_unarch_project
        log.info('Unarchive project {}'.format(ID))
        self.put('projects/{}/unarchive.json'.format(ID))

    def delete_project(self, ID):
        """Delete a project."""
        # http://teampasswordmanager.com/docs/api-projects/#delete_project
        log.info('Delete project {}'.format(ID))
        self.delete('projects/{}.json'.format(ID))

    # http://teampasswordmanager.com/docs/api-passwords/#list_passwords
    def list_passwords(self):
        """List passwords."""
        log.debug('List all passwords.')
        return self.collection('passwords.json')

    def list_passwords_archived(self):
        """List archived passwords."""
        log.debug('List archived passwords.')
        return self.collection('passwords/archived.json')

    def list_passwords_favorite(self):
        """List favorite passwords."""
        log.debug('List favorite spasswords.')
        return self.collection('passwords/favorite.json')

    def list_passwords_search(self, searchstring):
        """List passwords with searchstring."""
        log.debug('List all passwords with: {}'.format(searchstring))
        return self.collection('passwords/search/{}.json'.format(quote_plus(searchstring)))

    def show_password(self, ID):
        """Show password."""
        # http://teampasswordmanager.com/docs/api-passwords/#show_password
        log.info('Show password info: {}'.format(ID))
        return self.get('passwords/{}.json'.format(ID))

    def list_user_access_on_password(self, ID):
        """List users who can access a password."""
        # http://teampasswordmanager.com/docs/api-passwords/#list_users_pwd
        log.debug('List user access on password {}'.format(ID))
        return self.collection('passwords/{}/security.json'.format(ID))

    def create_password(self, data):
        """Create a password."""
        # http://teampasswordmanager.com/docs/api-passwords/#create_password
        log.info('Create new password {}'.format(data))
        NewID = self.post('passwords.json', data).get('id')
        log.info('Password has been created with ID {}'.format(NewID))
        return NewID

    def update_password(self, ID, data):
        """Update a password."""
        # http://teampasswordmanager.com/docs/api-passwords/#update_password
        log.info('Update Password {} with {}'.format(ID, data))
        self.put('passwords/{}.json'.format(ID), data)

    def update_security_of_password(self, ID, data):
        """Update security of a password."""
        # http://teampasswordmanager.com/docs/api-passwords/#update_security_password
        log.info('Update security of password {} with {}'.format(ID, data))
        self.put('passwords/{}/security.json'.format(ID), data)

    def update_custom_fields_of_password(self, ID, data):
        """Update custom fields definitions of a password."""
        # http://teampasswordmanager.com/docs/api-passwords/#update_cf_password
        log.info('Update custom fields of password {} with {}'.format(ID, data))
        self.put('passwords/{}/custom_fields.json'.format(ID), data)

    def delete_password(self, ID):
        """Delete a password."""
        # http://teampasswordmanager.com/docs/api-passwords/#delete_password
        log.info('Delete password {}'.format(ID))
        self.delete('passwords/{}.json'.format(ID))

    def lock_password(self, ID):
        """Lock a password."""
        # http://teampasswordmanager.com/docs/api-passwords/#lock_password
        log.info('Lock password {}'.format(ID))
        self.put('passwords/{}/lock.json'.format(ID))

    def unlock_password(self, ID, reason):
        """Unlock a password."""
        # http://teampasswordmanager.com/docs/api-passwords/#unlock_password
        log.info('Unlock password {}, Reason: {}'.format(ID, reason))
        self.unlock_reason = reason
        self.put('passwords/{}/unlock.json'.format(ID))

    def list_mypasswords(self):
        """List my passwords."""
        # http://teampasswordmanager.com/docs/api-my-passwords/#list_passwords
        log.debug('List MyPasswords')
        return self.collection('my_passwords.json')

    def list_mypasswords_search(self, searchstring):
        """List my passwords with searchstring."""
        # http://teampasswordmanager.com/docs/api-my-passwords/#list_passwords
        log.debug('List MyPasswords with {}'.format(searchstring))
        return self.collection('my_passwords/search/{}.json'.format(quote_plus(searchstring)))

    def show_mypassword(self, ID):
        """Show my password."""
        # http://teampasswordmanager.com/docs/api-my-passwords/#show_password
        log.debug('Show MyPassword {}'.format(ID))
        return self.get('my_passwords/{}.json'.format(ID))

    def create_mypassword(self, data):
        """Create my password."""
        # http://teampasswordmanager.com/docs/api-my-passwords/#create_password
        log.info('Create MyPassword with {}'.format(data))
        NewID = self.post('my_passwords.json', data).get('id')
        log.info('MyPassword has been created with {}'.format(NewID))
        return NewID

    def update_mypassword(self, ID, data):
        """Update my password."""
        # http://teampasswordmanager.com/docs/api-my-passwords/#update_password
        log.info('Update MyPassword {} with {}'.format(ID, data))
        self.put('my_passwords/{}.json'.format(ID), data)

    def delete_mypassword(self, ID):
        """Delete my password."""
        # http://teampasswordmanager.com/docs/api-my-passwords/#delete_password
        log.info('Delete password {}'.format(ID))
        self.delete('my_passwords/{}.json'.format(ID))

    def set_favorite_password(self, ID):
        """Set a password as favorite."""
        # http://teampasswordmanager.com/docs/api-favorites/#set_fav
        log.info('Set password {} as favorite'.format(ID))
        self.post('favorite_passwords/{}.json'.format(ID))

    def unset_favorite_password(self, ID):
        """Unet a password as favorite."""
        # http://teampasswordmanager.com/docs/api-favorites/#del_fav
        log.info('Unset password {} as favorite'.format(ID))
        self.delete('favorite_passwords/{}.json'.format(ID))

    def set_favorite_project(self, ID):
        """Set a project as favorite."""
        # http://teampasswordmanager.com/docs/api-favorites/#set_fav
        log.info('Set project {} as favorite'.format(ID))
        self.post('favorite_project/{}.json'.format(ID))

    def unset_favorite_project(self, ID):
        """Unet a project as favorite."""
        # http://teampasswordmanager.com/docs/api-favorites/#del_fav
        log.info('Unset project {} as favorite'.format(ID))
        self.delete('favorite_project/{}.json'.format(ID))

    def list_users(self):
        """List users."""
        # http://teampasswordmanager.com/docs/api-users/#list_users
        log.debug('List users')
        return self.collection('users.json')

    def show_user(self, ID):
        """Show a user."""
        # http://teampasswordmanager.com/docs/api-users/#show_user
        log.debug('Show user {}'.format(ID))
        return self.get('users/{}.json'.format(ID))

    def show_me(self):
        """Show me."""
        # http://teampasswordmanager.com/docs/api-users/#show_me
        log.debug('Show Info about own user')
        return self.get('users/me.json')

    def who_am_i(self):
        """Who am I."""
        return self.show_me()

    def create_user(self, data):
        """Create a User."""
        # http://teampasswordmanager.com/docs/api-users/#create_user
        log.info('Create user with {}'.format(data))
        NewID = self.post('users.json', data).get('id')
        log.info('User has been created with ID {}'.format(NewID))
        return NewID

    def update_user(self, ID, data):
        """Update a User."""
        # http://teampasswordmanager.com/docs/api-users/#update_user
        log.info('Update user {} with {}'.format(ID, data))
        self.put('users/{}.json'.format(ID), data)

    def change_user_password(self, ID, data):
        """Change password of a User."""
        # http://teampasswordmanager.com/docs/api-users/#change_password
        log.info('Change user {} password'.format(ID))
        self.put('users/{}/change_password.json'.format(ID), data)

    def activate_user(self, ID):
        """Activate a User."""
        # http://teampasswordmanager.com/docs/api-users/#activate_deactivate
        log.info('Activate user {}'.format(ID))
        self.put('users/{}/activate.json'.format(ID))

    def deactivate_user(self, ID):
        """Dectivate a User."""
        # http://teampasswordmanager.com/docs/api-users/#activate_deactivate
        log.info('Deactivate user {}'.format(ID))
        self.put('users/{}/deactivate.json'.format(ID))

    def convert_user_to_ldap(self, ID, DN):
        """Convert a normal user to a LDAP user."""
        # http://teampasswordmanager.com/docs/api-users/#convert_to_ldap
        data = {'login_dn': DN}
        log.info('Convert User {} to LDAP DN {}'.format(ID, DN))
        self.put('users/{}/convert_to_ldap.json'.format(ID), data)

    def convert_ldap_user_to_normal(self, ID):
        """Convert a LDAP user to a normal user."""
        log.info('Convert User {} from LDAP to normal user'.format(ID))
        self.put('users/{}/convert_to_normal.json'.format(ID))

    def delete_user(self, ID):
        """Delete a user."""
        # http://teampasswordmanager.com/docs/api-users/#delete_user
        log.info('Delete user {}'.format(ID))
        self.delete('users/{}.json'.format(ID))

    def list_groups(self):
        """List Groups."""
        # http://teampasswordmanager.com/docs/api-groups/#list_groups
        log.debug('List groups')
        return self.collection('groups.json')

    def show_group(self, ID):
        """Show a Group."""
        # http://teampasswordmanager.com/docs/api-groups/#show_group
        log.debug('Show group {}'.format(ID))
        return self.get('groups/{}.json'.format(ID))

    def create_group(self, data):
        """Create a Group."""
        # http://teampasswordmanager.com/docs/api-groups/#create_group
        log.info('Create group with {}'.format(data))
        NewID = self.post('groups.json', data).get('id')
        log.info('Group has been created with ID {}'.format(NewID))
        return NewID

    def update_group(self, ID, data):
        """Update a Group."""
        # http://teampasswordmanager.com/docs/api-groups/#update_group
        log.info('Update group {} with {}'.format(ID, data))
        self.put('groups/{}.json'.format(ID), data)

    def add_user_to_group(self, GroupID, UserID):
        """Add a user to a group."""
        # http://teampasswordmanager.com/docs/api-groups/#add_user
        log.info('Add User {} to Group {}'.format(UserID, GroupID))
        self.put('groups/{}/add_user/{}.json'.format(GroupID, UserID))

    def delete_user_from_group(self, GroupID, UserID):
        """Delete a user from a group."""
        # http://teampasswordmanager.com/docs/api-groups/#del_user
        log.info('Delete user {} from group {}'.format(UserID, GroupID))
        self.put('groups/{}/delete_user/{}.json'.format(GroupID, UserID))

    def delete_group(self, ID):
        """Delete a group."""
        # http://teampasswordmanager.com/docs/api-groups/#delete_group
        log.info('Delete group {}'.format(ID))
        self.delete('groups/{}.json'.format(ID))

    def generate_password(self):
        """Generate a new random password."""
        # http://teampasswordmanager.com/docs/api-passwords-generator/
        log.debug('Generate new password')
        return self.get('generate_password.json')

    def get_version(self):
        """Get Version Information."""
        # http://teampasswordmanager.com/docs/api-version/
        log.debug('Get version information')
        return self.get('version.json')

    def get_latest_version(self):
        """Check for latest version."""
        # http://teampasswordmanager.com/docs/api-version/
        log.debug('Get latest version')
        return self.get('version/check_latest.json')

    def up_to_date(self):
        """Check if Team Password Manager is up to date."""
        VersionInfo = self.get_latest_version()
        CurrentVersion = VersionInfo.get('version')
        LatestVersion = VersionInfo.get('latest_version')
        if  CurrentVersion == LatestVersion:
            log.info('TeamPasswordManager is up-to-date!')
            log.debug('Current Version: {} Latest Version: {}'.format(LatestVersion, LatestVersion))
            return True
        else:
            log.warning('TeamPasswordManager is not up-to-date!')
            log.debug('Current Version: {} Latest Version: {}'.format(LatestVersion, LatestVersion))
            return False


class TpmApiv3(TpmApi):
    """API v3 based class."""
    def __init__(self, url, **kwargs):
        super(TpmApiv3, self).__init__('v3', url, kwargs)
    """From now on, Functions that only work with API v3."""


class TpmApiv4(TpmApi):
    """API v4 based class."""
    def __init__(self, url, **kwargs):
        super(TpmApiv4, self).__init__('v4', url, kwargs)
    """From now on, Functions that only work with API v4."""

    def list_subprojects(self, ID):
        """List subprojects."""
        # http://teampasswordmanager.com/docs/api-projects/#list_subprojects
        log.debug('List subprojects of {}'.format(ID))
        return self.collection('projects/{}/subprojects.json'.format(ID))

    def list_subprojects_action(self, ID, action):
        """List subprojects with allowed action."""
        log.debug('List subprojects of {} with action: {}'.format(ID, action))
        return self.collection('projects/{}/subprojects/{}.json'.format(ID, action))

class TpmApiv5(TpmApiv4):
    """API v5 based class."""
    def __init__(self, url, **kwargs):
        super(TpmApiv4, self).__init__('v5', url, kwargs)
    """From now on, Functions that only work with API v5."""

    def list_project_files(self, ID):
        """List files of a project."""
        return self.collection('projects/{}/files.json'.format(ID))

    def upload_project_file(self, ID, file, **kwargs):
        """Upload a file to a project."""
        if os.path.isfile(file):
            file_data = open(file, "rb")
            encoded = base64.b64encode(file_data.read())
            data = { "file_data_base64": encoded.decode('ascii'),
                     "file_name": os.path.basename(file)
            }
            if 'notes' in kwargs:
                data['notes'] = kwargs['notes']
            NewID = self.post('projects/{}/upload.json'.format(ID), data).get('id')
            log.info('File has been uploaded with ID {}'.format(NewID))
            return NewID
        else:
            raise Exception("File not found: {}".format(file))

    def archive_password(self, ID):
        """Archive a password."""
        # http://teampasswordmanager.com/docs/api-passwords/#arch_unarch_password
        log.info('Archive password {}'.format(ID))
        self.put('passwords/{}/archive.json'.format(ID))

    def unarchive_password(self, ID):
        """Un-Archive a project."""
        # http://teampasswordmanager.com/docs/api-passwords/#arch_unarch_password
        log.info('Unarchive password {}'.format(ID))
        self.put('passwords/{}/unarchive.json'.format(ID))

    def move_password(self, ID, PROJECT_ID):
        """Move a password to another project."""
        # http://teampasswordmanager.com/docs/api-passwords/#move_password
        log.info('Move password {} to Project {}'.format(ID, PROJECT_ID))
        self.put('passwords/{}/move.json'.format(ID), data={ "project_id": PROJECT_ID })

    def list_password_files(self, ID):
        """List files of a password."""
        # http://teampasswordmanager.com/docs/api-passwords/#list_files
        log.info('List files of password: {}'.format(ID))
        return self.collection('passwords/{}/files.json'.format(ID))

    def upload_password_file(self, ID, file, **kwargs):
        """Upload a file to a password."""
        if os.path.isfile(file):
            file_data = open(file, "rb")
            encoded = base64.b64encode(file_data.read())
            data = { "file_data_base64": encoded.decode('ascii'),
                     "file_name": os.path.basename(file)
            }
            if 'notes' in kwargs:
                data['notes'] = kwargs['notes']
            NewID = self.post('passwords/{}/upload.json'.format(ID), data).get('id')
            log.info('File has been uploaded with ID {}'.format(NewID))
            return NewID
        else:
            raise Exception("File not found: {}".format(file))

    def move_mypassword(self, ID, PROJECT_ID):
        """Move a mypassword to another project."""
        # https://teampasswordmanager.com/docs/api-my-passwords/#move_password
        log.info('Move my_password {} to Project {}'.format(ID, PROJECT_ID))
        return self.put('my_passwords/{}/move.json'.format(ID), data={ "project_id": PROJECT_ID }).get('id')

    def show_file_info(self, ID):
        """Show info of a file."""
        # https://teampasswordmanager.com/docs/api-files/#show_file
        log.info('Show info of file with ID: {}'.format(ID))
        return self.get('files/{}.json'.format(ID))

    def update_file_notes(self, ID, NOTES):
        """Update the notes on a file."""
        # https://teampasswordmanager.com/docs/api-files/#update_file
        log.info('Update notes on file {} to: {}'.format(ID, NOTES))
        self.put('files/{}.json'.format(ID), data={ "notes": NOTES })

    def max_upload_file_size(self):
        """Show max upload file size."""
        # https://teampasswordmanager.com/docs/api-files/#max_upload_file_size
        log.info('Show max_upload_file_size')
        return self.get('files/max_upload_file_size.json')

    def uploads_folder_info(self):
        """Show uploads folder info."""
        # https://teampasswordmanager.com/docs/api-files/#uploads_folder
        log.info('Show uploads_folder_info')
        return self.get('files/uploads_folder_info.json')

    def download_file(self, ID):
        """Get the content of a file."""
        # https://teampasswordmanager.com/docs/api-files/#download_file
        log.info('Download file with ID: {}'.format(ID))
        return self.get('files/download/{}.json'.format(ID))

    def delete_file(self, ID):
        """Delete a file."""
        # https://teampasswordmanager.com/docs/api-files/#delete_file
        log.info('Delete file {}'.format(ID))
        self.delete('files/{}.json'.format(ID))

    def create_user_ldap(self, data):
        """Create a LDAP User."""
        # http://teampasswordmanager.com/docs/api-users/#create_user_ldap
        log.info('Create LDAP user with {}'.format(data))
        NewID = self.post('users_ldap.json', data).get('id')
        log.info('LDAP User has been created with ID {}'.format(NewID))
        return NewID

    def create_user_saml(self, data):
        """Create a SAML User."""
        # http://teampasswordmanager.com/docs/api-users/#create_user_saml
        log.info('Create SAML user with {}'.format(data))
        NewID = self.post('users_saml.json', data).get('id')
        log.info('SAML User has been created with ID {}'.format(NewID))
        return NewID

    def convert_user_to_ldap(self, ID, DN, SERVER_ID):
        """Convert a normal user to a LDAP user."""
        # http://teampasswordmanager.com/docs/api-users/#convert_to_ldap
        data = {'login_dn': DN, "ldap_server_id": SERVER_ID}
        log.info('Convert User {} to LDAP DN {} at Server {}'.format(ID, DN, SERVER_ID))
        self.put('users/{}/convert_to_ldap.json'.format(ID), data)

    def convert_user_to_saml(self, ID):
        """Convert a normal user to a SAML user."""
        # http://teampasswordmanager.com/docs/api-users/#convert_to_saml
        log.info('Convert User {} to SAML'.format(ID))
        self.put('users/{}/convert_to_saml.json'.format(ID))<|MERGE_RESOLUTION|>--- conflicted
+++ resolved
@@ -300,15 +300,9 @@
     def change_parent_of_project(self, ID, NewParentID):
         """Change parent of project."""
         # http://teampasswordmanager.com/docs/api-projects/#change_parent
-<<<<<<< HEAD
         log.info('Change parrent for project {} to {}'.format(ID, NewParentID))
         data = {'parent_id': NewParentID}
-        self.put('projects/{}/change_parent.json'.format(ID, data))
-=======
-        log.info('Change parrent for project {} to {}'.format(ID, NewParrentID))
-        data = {'parent_id': NewParrentID}
         self.put('projects/{}/change_parent.json'.format(ID), data)
->>>>>>> 08d419ad
 
     def update_security_of_project(self, ID, data):
         """Update security of project."""
